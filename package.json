--- conflicted
+++ resolved
@@ -1,10 +1,6 @@
 {
     "name": "@ten24group/fw24",
-<<<<<<< HEAD
-    "version": "0.0.5",
-=======
     "version": "0.0.11",
->>>>>>> aeedf150
     "main": "./dist/package/fw24.js",
     "types": "./dist/package/fw24.d.ts",
     "repository": {
