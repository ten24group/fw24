--- conflicted
+++ resolved
@@ -1,10 +1,6 @@
 {
     "name": "@ten24group/fw24",
-<<<<<<< HEAD
-    "version": "0.0.14",
-=======
     "version": "0.0.12",
->>>>>>> d1444473
     "main": "./dist/package/fw24.js",
     "types": "./dist/package/fw24.d.ts",
     "repository": {
