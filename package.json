{
    "name": "@ten24group/fw24",
    "version": "0.0.4",
    "main": "./dist/package/fw24.js",
    "types": "./dist/package/fw24.d.ts",
    "repository": {
        "type": "git",
        "url": "git+https://github.com/ten24group/fw24.git"
    },
    "publishConfig": {
        "registry": "https://npm.pkg.github.com/ten24group"
    },
    "scripts": {
        "fw24:watch": "tsc -w",
        "fw24:build": "tsc",
        "fw24:release": "npm run fw24:build && standard-version && git push --follow-tags && npm publish",
        "layer:build": "esbuild --bundle --platform=node --sourcemap ./src/layer/fw24.ts --outdir=dist/layer/nodejs/node_modules",
        "layer:release": "npm run layer:build && cdk deploy"
    },
    "devDependencies": {
        "@types/aws-lambda": "^8.10.125",
        "@types/jest": "^29.5.12",
        "@types/node": "^20.11.30",
        "aws-cdk": "^2.102.0",
        "electrodb": "^2.13.1",
        "esbuild": "^0.19.5",
        "jest": "^29.7.0",
        "standard-version": "^9.5.0",
        "ts-jest": "^29.1.2",
        "ts-node": "^10.9.2",
        "typescript": "^5.2.2"
    },
    "dependencies": {
        "@aws-cdk/aws-amplify-alpha": "^2.131.0-alpha.0",
        "@aws-cdk/aws-cognito-identitypool-alpha": "^2.132.0-alpha.0",
        "@aws-sdk/client-cognito-identity": "^3.549.0",
        "@aws-sdk/client-cognito-identity-provider": "^3.549.0",
        "@aws-sdk/client-s3": "^3.550.0",
        "@aws-sdk/client-sesv2": "^3.540.0",
<<<<<<< HEAD
        "@mu-ts/logger": "^3.2.3",
=======
        "@aws-sdk/client-sns": "^3.549.0",
        "@aws-sdk/client-sqs": "^3.549.0",
>>>>>>> c429d0b3
        "aws-cdk-lib": "^2.102.0",
        "constructs": "^10.3.0",
        "source-map-support": "^0.5.21"
    },
    "peerDependencies": {
        "electrodb": "^2.13.1"
    }
}<|MERGE_RESOLUTION|>--- conflicted
+++ resolved
@@ -37,12 +37,9 @@
         "@aws-sdk/client-cognito-identity-provider": "^3.549.0",
         "@aws-sdk/client-s3": "^3.550.0",
         "@aws-sdk/client-sesv2": "^3.540.0",
-<<<<<<< HEAD
         "@mu-ts/logger": "^3.2.3",
-=======
         "@aws-sdk/client-sns": "^3.549.0",
         "@aws-sdk/client-sqs": "^3.549.0",
->>>>>>> c429d0b3
         "aws-cdk-lib": "^2.102.0",
         "constructs": "^10.3.0",
         "source-map-support": "^0.5.21"
