import { ILambdaEnvConfig } from "../interfaces/lambda-env";

export interface IControllerConfig {
	tableName?: string;
	authorizer?: Array<{ 
		name?: string;
		type: string;
<<<<<<< HEAD
		methods ?: string[];
		default?: boolean
	}> | { 
		name?: string;
		type: string;
		methods ?: string[];
		default?: boolean
	} | string;
=======
		default?: boolean;
	}> | string;
>>>>>>> 10bca9b2
	buckets?: Array<{ 
		name: string;
		access?: string; // read, write, readwrite | default is readwrite
	}>;
	topics? : Array<{
		name: string;
		actions: string[]; // publish, subscribe, unsubscribe
	}>;
	queues?: Array<{
		name: string;
		actions: string[]; // send, receive, delete
	}>;
	env?: Array<ILambdaEnvConfig>;
}

export function Controller(controllerName: string, controllerConfig: IControllerConfig = {}) {
	return function <T extends { new (...args: any[]): {} }>(target: T) {
		return class extends target {
			constructor(...args: any[]) {
				super(...args);
				// set the controller name
				Reflect.set(this, 'controllerName', controllerName);

				// initialize the default controller config
				const defaultConfig: IControllerConfig = {
					authorizer: 'NONE',
					env: []
				};
				
				// set the controller config
				Reflect.set(this, 'controllerConfig', { ...defaultConfig, ...controllerConfig});
			}
		};
	};
}<|MERGE_RESOLUTION|>--- conflicted
+++ resolved
@@ -5,19 +5,8 @@
 	authorizer?: Array<{ 
 		name?: string;
 		type: string;
-<<<<<<< HEAD
-		methods ?: string[];
-		default?: boolean
-	}> | { 
-		name?: string;
-		type: string;
-		methods ?: string[];
-		default?: boolean
-	} | string;
-=======
 		default?: boolean;
 	}> | string;
->>>>>>> 10bca9b2
 	buckets?: Array<{ 
 		name: string;
 		access?: string; // read, write, readwrite | default is readwrite
