import { Route } from "../interfaces/route";
import { HttpRequestValidations, ValidationRules } from "../validation";

// function InjectParams(
//   target: any,
//   methodName: string,
//   descriptor: PropertyDescriptor
// ) {
//   const originalMethod = target[methodName];
//   descriptor.value = function (...args: any[]) {
//     const paramValues = new Array(originalMethod.length)
//       .fill(undefined)
//       .map(
//         (_, i) => Reflect.get(target, `param_${methodName}_${i}`) || args[i]
//       );

//     return originalMethod.apply(this, paramValues);
//   };
// }

function createRouteDecorator(method: string) {
  return (
    route: string,
    options ?: {
      authorizer?: string,
      validations?: ValidationRules | HttpRequestValidations
    } 
  ) =>
    (target: any, methodToDecorate: any) => {

      const routes: Record<string, Route> = Reflect.get(target, "routes") || {};

      if (route && !route.startsWith("/")) {
        route = `/${route}`;
      }

      var parameters: Array<String> = [];

      route.split('/').forEach((param) => {
        if(param.startsWith('{') && param.endsWith('}')){
          parameters.push(param.slice(1, -1));
        }
      });

      routes[`${method}|${route}`] = {
        path: route,
        httpMethod: method,
        functionName: methodToDecorate.name || methodToDecorate,
<<<<<<< HEAD
        parameters: parameters,
        authorizer: options?.authorizer || Reflect.get(target, "authorizer") || "NONE",
        validations: options?.validations,
=======
        parameters: parameters
>>>>>>> 45997420
      };

      Reflect.set(target, "routes", routes);
      //InjectParams(target, methodToDecorate, descriptor);
    };
}

export const Get = createRouteDecorator("GET");
export const Post = createRouteDecorator("POST");
export const Put = createRouteDecorator("PUT");
export const Delete = createRouteDecorator("DELETE");
export const Patch = createRouteDecorator("PATCH");
export const Options = createRouteDecorator("OPTIONS");<|MERGE_RESOLUTION|>--- conflicted
+++ resolved
@@ -22,7 +22,6 @@
   return (
     route: string,
     options ?: {
-      authorizer?: string,
       validations?: ValidationRules | HttpRequestValidations
     } 
   ) =>
@@ -46,13 +45,8 @@
         path: route,
         httpMethod: method,
         functionName: methodToDecorate.name || methodToDecorate,
-<<<<<<< HEAD
         parameters: parameters,
-        authorizer: options?.authorizer || Reflect.get(target, "authorizer") || "NONE",
         validations: options?.validations,
-=======
-        parameters: parameters
->>>>>>> 45997420
       };
 
       Reflect.set(target, "routes", routes);
