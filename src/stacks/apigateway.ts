--- conflicted
+++ resolved
@@ -3,19 +3,11 @@
 import { readdirSync } from "fs";
 import { resolve, join } from "path";
 
-<<<<<<< HEAD
-import { IAPIGatewayConfig } from "../interfaces/api-gateway.config.interface";
-import { IApplicationConfig } from "../interfaces/config.interface";
-import ControllerDescriptor from "../interfaces/controller-descriptor.interface";
-import Mutable from "../types/mutable.type";
-import { Stack, CfnOutput } from "aws-cdk-lib";
-=======
 import { IAPIGatewayConfig } from "../interfaces/apigateway";
 import { IApplicationConfig } from "../interfaces/config";
 import ControllerDescriptor from "../interfaces/controller-descriptor";
 import Mutable from "../types/mutable";
-import { Duration, Stack, CfnOutput } from "aws-cdk-lib";
->>>>>>> 53c5b8a5
+import { Stack, CfnOutput } from "aws-cdk-lib";
 import { TableV2 } from "aws-cdk-lib/aws-dynamodb";
 import { Helper } from "../core/helper";
 import { IAuthorizerConfig, ILambdaEnvConfig } from "../fw24";
@@ -37,15 +29,9 @@
         }
     }
 
-<<<<<<< HEAD
     public construct(fw24: Fw24) {
         console.log("APIGateway construct");
         this.appConfig = fw24.getConfig();
-=======
-    public construct(appConfig: IApplicationConfig) {
-        console.log("APIGateway construct", appConfig, this.config);
-        this.appConfig = appConfig;
->>>>>>> 53c5b8a5
 
         if (!this.config.controllers || this.config.controllers.length === 0) {
             throw new Error("No controllers defined");
@@ -97,24 +83,8 @@
         console.log(`Registering controller ${controllerName} from ${controllerInfo.filePath}/${controllerInfo.fileName}`);
 
         // create lambda function for the controller
-<<<<<<< HEAD
         const controllerLambda = new LambdaFunction(this.mainStack, controllerName + "-controller", {
             entry: controllerInfo.filePath + "/" + controllerInfo.fileName
-=======
-        const controllerFunction = new NodejsFunction(this.mainStack, controllerName + "-controller", {
-            entry: controllerInfo.filePath + "/" + controllerInfo.fileName,
-            handler: "handler",
-            runtime: Runtime.NODEJS_18_X, // define from controller decorator
-            architecture: Architecture.ARM_64, // define from controller decorator
-            layers: [LayerVersion.fromLayerVersionArn(this.mainStack, controllerName + "-Fw24CoreLayer", this.getLayerARN())],
-            timeout: Duration.seconds(5), // define from controller decorator
-            memorySize: 128, // define from controller decorator
-            // lambda IAM role
-            bundling: {
-                sourceMap: true,
-                externalModules: ["aws-sdk", "fw24"], // review fw24-core
-            },
->>>>>>> 53c5b8a5
         });
 
         // add environment variables from controller config
