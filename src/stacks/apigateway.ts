--- conflicted
+++ resolved
@@ -19,7 +19,6 @@
 import HandlerDescriptor from "../interfaces/handler-descriptor";
 import { NodejsFunction } from "aws-cdk-lib/aws-lambda-nodejs";
 
-<<<<<<< HEAD
 import { SESStack } from "./ses";
 import { SQSStack } from "./sqs";
 import { SNSStack } from "./sns";
@@ -27,8 +26,6 @@
 import { CognitoStack } from "./cognito";
 import { IControllerConfig } from "../decorators/controller";
 
-=======
->>>>>>> 10bca9b2
 export interface IAPIGatewayConfig {
     cors?: boolean | string | string[];
     apiOptions?: RestApiProps;
@@ -60,26 +57,8 @@
         const paramsApi: Mutable<RestApiProps> = this.stackConfig.apiOptions || {};
         // Enable CORS if defined
         if (this.stackConfig.cors) {
-<<<<<<< HEAD
-            this.logger.debug("Enabling CORS... this.config.cors: ", this.stackConfig.cors);
-            paramsApi.defaultCorsPreflightOptions = {
-                allowHeaders: [
-                    "Content-Type",
-                    "X-Amz-Date",
-                    "Authorization",
-                    "X-Api-Key",
-                    "Access-Control-Allow-Credentials",
-                    "Access-Control-Allow-Headers",
-                    "Impersonating-User-Sub",
-                ],
-                allowMethods: ["OPTIONS", "GET", "POST", "PUT", "PATCH", "DELETE"],
-                allowCredentials: true,
-                allowOrigins: this.getCors(),
-            };
-=======
             console.log("Enabling CORS... this.config.cors: ", this.stackConfig.cors);
             paramsApi.defaultCorsPreflightOptions = this.getCorsPreflightOptions();
->>>>>>> 10bca9b2
         }
         this.logger.debug("Creating API Gateway... ");
         // get the main stack from the framework
@@ -101,16 +80,6 @@
 
         if (this.fw24.hasModules()) {
             const modules = this.fw24.getModules();
-<<<<<<< HEAD
-            this.logger.info(" API-gateway stack: construct: app has modules ", Array.from(modules.entries()));
-            for(const [, module] of modules){
-                const basePath = module.getBasePath();
-                this.logger.info(" load controllers from module base-path: " + basePath);
-                Helper.registerControllersFromModule(module, this.registerController);
-            }
-        } else {
-            this.logger.info(" API-gateway stack: construct: app has NO modules ");
-=======
             console.log("API-gateway stack: construct: app has modules ", modules);
             for (const [, module] of modules) {
                 const basePath = module.getBasePath();
@@ -119,7 +88,6 @@
             }
         } else {
             console.log("API-gateway stack: construct: app has NO modules ");
->>>>>>> 10bca9b2
         }
     }
 
@@ -138,24 +106,16 @@
     // register a single controller
     private registerController = (controllerInfo: HandlerDescriptor) => {
 
-<<<<<<< HEAD
-        this.logger.info(`Registering controller ${controllerName} from ${controllerInfo.filePath}/${controllerInfo.fileName}`);
-=======
         const { handlerClass, filePath, fileName } = controllerInfo;
         const handlerInstance = new handlerClass();
         const controllerName = handlerInstance.controllerName;
         const controllerConfig = handlerInstance?.controllerConfig;
         controllerInfo.routes = handlerInstance.routes;
->>>>>>> 10bca9b2
-
-        console.log(`Registering controller ${controllerName} from ${filePath}/${fileName}`);
-
-<<<<<<< HEAD
-        // this.logger.debug(`Registering routes for controller ${controllerName}`, controllerInfo.routes);
-=======
+
+        this.logger.info(`Registering controller ${controllerName} from ${filePath}/${fileName}`);
+
         // create the api resource for the controller if it doesn't exist
         const controllerResource = this.getOrCreateControllerResource(controllerName);
->>>>>>> 10bca9b2
 
         // create lambda function for the controller
         const controllerLambda = this.createLambdaFunction(controllerName, filePath, fileName, controllerConfig);
@@ -163,10 +123,10 @@
 
         const { defaultAuthorizerName, defaultAuthorizerType } = this.extractDefaultAuthorizer(controllerConfig);
 
-        console.log(`APIGateway ~ registerController ~ Default Authorizer: ${defaultAuthorizerName} - ${defaultAuthorizerType}`);
+        this.logger.info(`APIGateway ~ registerController ~ Default Authorizer: ${defaultAuthorizerName} - ${defaultAuthorizerType}`);
       
         for (const route of Object.values(controllerInfo.routes ?? {})) {
-            console.log(`Registering route ${route.httpMethod} ${route.path}`);
+            this.logger.info(`Registering route ${route.httpMethod} ${route.path}`);
             const currentResource = this.getOrCreateRouteResource(controllerResource, route.path);
 
             const methodOptions = this.createMethodOptions(route, defaultAuthorizerType, defaultAuthorizerName);
@@ -229,36 +189,12 @@
             defaultAuthorizerType = controllerConfig.authorizer;
         }
 
-<<<<<<< HEAD
-        // in case of multiple authorizers in a single application, get the authorizer name
-        let authorizerName = undefined;
-        if(typeof controllerConfig?.authorizer === 'object') {
-            // default's the the App's default-authorizer
-            authorizerName = controllerConfig.authorizer.name;
-            // TODO: add support to define authorizer name at the route level
-        }
-      
-        for (const route of Object.values(controllerInfo.routes ?? {})) {
-            this.logger.info(`Registering route ${route.httpMethod} ${route.path}`, route);
-            let currentResource: IResource = controllerResource;
-            for (const pathPart of route.path.split("/")) {
-                if (pathPart === "") {
-                    continue;
-                }
-                let childResource = currentResource.getResource(pathPart);
-                if (!childResource) {
-                    childResource = currentResource.addResource(pathPart);
-                }
-                currentResource = childResource;
-            }
-=======
         if(!defaultAuthorizerType && this.fw24.getConfig().defaultAuthorizationType) {
             defaultAuthorizerType = this.fw24.getConfig().defaultAuthorizationType;
         }
     
         return { defaultAuthorizerName, defaultAuthorizerType };
     }
->>>>>>> 10bca9b2
 
     private getOrCreateRouteResource = (parentResource: IResource, path: string): IResource => {
         let currentResource: IResource = parentResource;
@@ -267,16 +203,6 @@
             if (pathPart === "") {
                 continue;
             }
-<<<<<<< HEAD
-            
-            const methodOptions: MethodOptions = {
-                requestParameters: requestParameters,
-                authorizationType: route.authorizer as AuthorizationType,
-                authorizer: this.fw24.getAuthorizer(route.authorizer, authorizerName),
-            }
-            
-            this.logger.info(`APIGateway ~ registerController ~ add authorizer ${route.authorizer} for ${route.functionName}, authorizerName: ${authorizerName}`);
-=======
     
             let childResource = currentResource.getResource(pathPart);
             if (!childResource) {
@@ -284,7 +210,6 @@
             }
             currentResource = childResource;
         }
->>>>>>> 10bca9b2
 
         return currentResource;
     }
