import { Cors, IResource, Integration, LambdaIntegration, RestApi, RestApiProps } from "aws-cdk-lib/aws-apigateway";
import { NodejsFunction } from "aws-cdk-lib/aws-lambda-nodejs";
import { Architecture, LayerVersion, Runtime } from "aws-cdk-lib/aws-lambda";
import { readdirSync } from "fs";
import { resolve, join } from "path";

<<<<<<< HEAD
import { IAPIGatewayConfig } from "../interfaces/api-gateway";
import { IApplicationConfig } from "../interfaces/config";
import ControllerDescriptor from "../interfaces/controller-descriptor";
import Mutable from "../types/mutable";
import { Duration, Stack } from "aws-cdk-lib";
=======
import { IAPIGatewayConfig } from "../interfaces/api-gateway.config.interface";
import { IApplicationConfig } from "../interfaces/config.interface";
import ControllerDescriptor from "../interfaces/controller-descriptor.interface";
import Mutable from "../types/mutable.type";
import { Duration, Stack, CfnOutput } from "aws-cdk-lib";
>>>>>>> 8120bca7
import { TableV2 } from "aws-cdk-lib/aws-dynamodb";
import { Helper } from "../core/helper";

export class APIGateway {
    methods: Map<string, Integration> = new Map();
    appConfig: IApplicationConfig | undefined;
    mainStack!: Stack;
    api!: RestApi;

    constructor(private config: IAPIGatewayConfig) {
        console.log("APIGateway", config);
        Helper.hydrateConfig(config,'APIGATEWAY');
    }

    public construct(appConfig: IApplicationConfig) {
        console.log("APIGateway construct", appConfig);
        this.appConfig = appConfig;

        if (!this.appConfig.controllers || this.appConfig.controllers.length === 0) {
            this.appConfig.controllers = "./controllers";
        }

        const paramsApi: Mutable<RestApiProps> = this.config.apiOptions || {};

        // Enable CORS if defined
        if (this.config.cors) {
            console.log("Enabling CORS...");
            paramsApi.defaultCorsPreflightOptions = {
                allowHeaders: [
                    "Content-Type",
                    "X-Amz-Date",
                    "Authorization",
                    "X-Api-Key",
                    "Access-Control-Allow-Credentials",
                    "Access-Control-Allow-Headers",
                    "Impersonating-User-Sub",
                ],
                allowMethods: ["OPTIONS", "GET", "POST", "PUT", "PATCH", "DELETE"],
                allowCredentials: true,
                allowOrigins: this.getCors(),
            };
        }

        console.log("Creating API Gateway...");

        this.mainStack = Reflect.get(globalThis, "mainStack");
        this.api = new RestApi(this.mainStack, appConfig.name + "-api", paramsApi);

        Reflect.set(globalThis, "api", this.api);

        this.registerControllers();
    }

    private getCors(): string[] {
        if (this.config.cors === true) return Cors.ALL_ORIGINS;
        if (typeof this.config.cors === "string") return [this.config.cors];
        return this.config.cors || [];
    }

    private getLayerARN(): string {
        return `arn:aws:lambda:${this.appConfig?.region}:${this.mainStack.account}:layer:Fw24CoreLayer:${this.appConfig?.coreVersion}`;
    }

    private registerController(controllerInfo: ControllerDescriptor) {
        controllerInfo.controllerInstance = new controllerInfo.controllerClass();
        const controllerName = controllerInfo.controllerInstance.controllerName;
        const controllerConfig = controllerInfo.controllerInstance?.controllerConfig;
        controllerInfo.routes = controllerInfo.controllerInstance.routes;
        console.log(`Registering controller ${controllerName} from ${controllerInfo.filePath}/${controllerInfo.fileName}`);

        // create lambda function for the controller
        const controllerFunction = new NodejsFunction(this.mainStack, controllerName + "-controller", {
            entry: controllerInfo.filePath + "/" + controllerInfo.fileName,
            handler: "handler",
            runtime: Runtime.NODEJS_18_X, // define from controller decorator
            architecture: Architecture.ARM_64, // define from controller decorator
            layers: [LayerVersion.fromLayerVersionArn(this.mainStack, controllerName + "-Fw24CoreLayer", this.getLayerARN())],
            timeout: Duration.seconds(5), // define from controller decorator
            memorySize: 128, // define from controller decorator
            // lambda IAM role
            bundling: {
                sourceMap: true,
                externalModules: ["aws-sdk", "fw24-core"], // review fw24-core
            },
        });

        if (controllerConfig?.tableName) {
            console.log("🚀 ~ APIGateway ~ registerController ~ if:", controllerConfig);

            const diRegisteredTableName = `${controllerConfig.tableName}_table`;
            const tableInstance: TableV2 = Reflect.get(globalThis, diRegisteredTableName);

            controllerFunction.addEnvironment(diRegisteredTableName.toUpperCase(), tableInstance.tableName);
            console.log("🚀 ~ APIGateway ~ registerController ~ controllerFunction.env:", controllerFunction.env);

            tableInstance.grantReadWriteData(controllerFunction);
        }

        const controllerIntegration = new LambdaIntegration(controllerFunction);
        const controllerResource = this.api.root.getResource(controllerName) ?? this.api.root.addResource(controllerName);
        // output the api endpoint
        new CfnOutput(this.mainStack, `Endpoint${controllerName}`, {
            value: this.api.url + controllerResource.path.slice(1),
            description: "API Gateway Endpoint for " + controllerName,
        });
        console.log(`Registering routes for controller ${controllerName}`, controllerInfo.routes);
        for (const route of Object.values(controllerInfo.routes ?? {})) {
            console.log(`Registering route ${route.httpMethod} ${route.path}`);
            let currentResource: IResource = controllerResource;
            for (const pathPart of route.path.split("/")) {
                if (pathPart === "") {
                    continue;
                }
                let childResource = currentResource.getResource(pathPart);
                if (!childResource) {
                    childResource = currentResource.addResource(pathPart);
                }
                currentResource = childResource;
            }

            const requestParameters: { [key: string]: boolean } = {};
            for (const param of route.parameters) {
                requestParameters[`method.request.path.${param}`] = true;
            }

            currentResource.addMethod(route.httpMethod, controllerIntegration, {
                requestParameters: requestParameters,
            });
        }
    }

    private async registerControllers() {
        console.log("Registering controllers...");
        const controllersConfig = this.appConfig?.controllers || [];
        console.log("Controllers config: ", controllersConfig);

        if (typeof controllersConfig === "string") {
            // Resolve the absolute path
            const controllersDirectory = resolve(controllersConfig);
            // Get all the files in the controllers directory
            const controllerFiles = readdirSync(controllersDirectory);
            // Filter the files to only include TypeScript files
            const controllerPaths = controllerFiles.filter((file) => file.endsWith(".ts"));

            for (const controllerPath of controllerPaths) {
                try {
                    // Dynamically import the controller file
                    const module = await import(join(controllersDirectory, controllerPath));

                    // Find and instantiate controller classes
                    for (const exportedItem of Object.values(module)) {
                        if (typeof exportedItem === "function" && exportedItem.name !== "handler") {
                            const controllerInfo: ControllerDescriptor = {
                                controllerClass: exportedItem,
                                fileName: controllerPath,
                                filePath: controllersDirectory,
                            };
                            this.registerController(controllerInfo);
                            break;
                        }
                    }
                } catch (err) {
                    console.error(err);
                }
            }
        } else if (Array.isArray(controllersConfig)) {
            for (const controller of controllersConfig) {
                try {
                    this.registerController(controller);
                } catch (err) {
                    console.error(err);
                }
            }
        }
    }
}<|MERGE_RESOLUTION|>--- conflicted
+++ resolved
@@ -4,19 +4,11 @@
 import { readdirSync } from "fs";
 import { resolve, join } from "path";
 
-<<<<<<< HEAD
-import { IAPIGatewayConfig } from "../interfaces/api-gateway";
+import { IAPIGatewayConfig } from "../interfaces/apigateway";
 import { IApplicationConfig } from "../interfaces/config";
 import ControllerDescriptor from "../interfaces/controller-descriptor";
 import Mutable from "../types/mutable";
-import { Duration, Stack } from "aws-cdk-lib";
-=======
-import { IAPIGatewayConfig } from "../interfaces/api-gateway.config.interface";
-import { IApplicationConfig } from "../interfaces/config.interface";
-import ControllerDescriptor from "../interfaces/controller-descriptor.interface";
-import Mutable from "../types/mutable.type";
 import { Duration, Stack, CfnOutput } from "aws-cdk-lib";
->>>>>>> 8120bca7
 import { TableV2 } from "aws-cdk-lib/aws-dynamodb";
 import { Helper } from "../core/helper";
 
@@ -29,15 +21,15 @@
     constructor(private config: IAPIGatewayConfig) {
         console.log("APIGateway", config);
         Helper.hydrateConfig(config,'APIGATEWAY');
+
+        if (!this.config.controllers || this.config.controllers.length === 0) {
+            this.config.controllers = "./controllers";
+        }
     }
 
     public construct(appConfig: IApplicationConfig) {
         console.log("APIGateway construct", appConfig);
         this.appConfig = appConfig;
-
-        if (!this.appConfig.controllers || this.appConfig.controllers.length === 0) {
-            this.appConfig.controllers = "./controllers";
-        }
 
         const paramsApi: Mutable<RestApiProps> = this.config.apiOptions || {};
 
@@ -99,7 +91,7 @@
             // lambda IAM role
             bundling: {
                 sourceMap: true,
-                externalModules: ["aws-sdk", "fw24-core"], // review fw24-core
+                externalModules: ["aws-sdk", "fw24"], // review fw24-core
             },
         });
 
@@ -150,7 +142,7 @@
 
     private async registerControllers() {
         console.log("Registering controllers...");
-        const controllersConfig = this.appConfig?.controllers || [];
+        const controllersConfig = this.config.controllers || [];
         console.log("Controllers config: ", controllersConfig);
 
         if (typeof controllersConfig === "string") {
