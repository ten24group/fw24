import { Cors, IResource, Integration, LambdaIntegration, RestApi, RestApiProps, AuthorizationType } from "aws-cdk-lib/aws-apigateway";
import { NodejsFunction } from "aws-cdk-lib/aws-lambda-nodejs";
import { Architecture, LayerVersion, Runtime } from "aws-cdk-lib/aws-lambda";
import { readdirSync } from "fs";
import { resolve, join } from "path";

import { IAPIGatewayConfig } from "../interfaces/apigateway";
import { IApplicationConfig } from "../interfaces/config";
import ControllerDescriptor from "../interfaces/controller-descriptor";
import Mutable from "../types/mutable";
import { Duration, Stack, CfnOutput } from "aws-cdk-lib";
import { TableV2 } from "aws-cdk-lib/aws-dynamodb";
<<<<<<< HEAD
import { IAuthorizerConfig, ILambdaEnvConfig } from "../fw24";
=======
import { Helper } from "../core/helper";
>>>>>>> 06c5f493

export class APIGateway {
    methods: Map<string, Integration> = new Map();
    appConfig: IApplicationConfig | undefined;
    mainStack!: Stack;
    api!: RestApi;

    constructor(private config: IAPIGatewayConfig) {
        console.log("APIGateway", config);
        Helper.hydrateConfig(config,'APIGATEWAY');

        if (!this.config.controllers || this.config.controllers.length === 0) {
            this.config.controllers = "./controllers";
        }
    }

    public construct(appConfig: IApplicationConfig) {
        console.log("APIGateway construct", appConfig);
        this.appConfig = appConfig;

        const paramsApi: Mutable<RestApiProps> = this.config.apiOptions || {};

        // Enable CORS if defined
        if (this.config.cors) {
            console.log("Enabling CORS...");
            paramsApi.defaultCorsPreflightOptions = {
                allowHeaders: [
                    "Content-Type",
                    "X-Amz-Date",
                    "Authorization",
                    "X-Api-Key",
                    "Access-Control-Allow-Credentials",
                    "Access-Control-Allow-Headers",
                    "Impersonating-User-Sub",
                ],
                allowMethods: ["OPTIONS", "GET", "POST", "PUT", "PATCH", "DELETE"],
                allowCredentials: true,
                allowOrigins: this.getCors(),
            };
        }

        console.log("Creating API Gateway...");

        this.mainStack = Reflect.get(globalThis, "mainStack");
        this.api = new RestApi(this.mainStack, appConfig.name + "-api", paramsApi);
        Reflect.set(globalThis, "api", this.api);

        this.registerControllers();
    }

    private getCors(): string[] {
        if (this.config.cors === true) return Cors.ALL_ORIGINS;
        if (typeof this.config.cors === "string") return [this.config.cors];
        return this.config.cors || [];
    }

    private getLayerARN(): string {
        return `arn:aws:lambda:${this.appConfig?.region}:${this.mainStack.account}:layer:Fw24CoreLayer:${this.appConfig?.coreVersion}`;
    }

    private registerController(controllerInfo: ControllerDescriptor) {
        controllerInfo.controllerInstance = new controllerInfo.controllerClass();
        const controllerName = controllerInfo.controllerInstance.controllerName;
        const controllerConfig = controllerInfo.controllerInstance?.controllerConfig;
        controllerInfo.routes = controllerInfo.controllerInstance.routes;
        console.log(`Registering controller ${controllerName} from ${controllerInfo.filePath}/${controllerInfo.fileName}`);

        // create lambda function for the controller
        const controllerFunction = new NodejsFunction(this.mainStack, controllerName + "-controller", {
            entry: controllerInfo.filePath + "/" + controllerInfo.fileName,
            handler: "handler",
            runtime: Runtime.NODEJS_18_X, // define from controller decorator
            architecture: Architecture.ARM_64, // define from controller decorator
            layers: [LayerVersion.fromLayerVersionArn(this.mainStack, controllerName + "-Fw24CoreLayer", this.getLayerARN())],
            timeout: Duration.seconds(5), // define from controller decorator
            memorySize: 128, // define from controller decorator
            // lambda IAM role
            bundling: {
                sourceMap: true,
                externalModules: ["aws-sdk", "fw24"], // review fw24-core
            },
        });

        // add environment variables from controller config
        controllerConfig?.env.forEach( ( lambdaEnv: ILambdaEnvConfig ) => {
            if (lambdaEnv.path === "globalThis") {
                controllerFunction.addEnvironment(lambdaEnv.name, Reflect.get(globalThis, lambdaEnv.name));
            }
        });

        if (controllerConfig?.tableName) {
            console.log("🚀 ~ APIGateway ~ registerController ~ if:", controllerConfig);

            const diRegisteredTableName = `${controllerConfig.tableName}_table`;
            const tableInstance: TableV2 = Reflect.get(globalThis, diRegisteredTableName);

            controllerFunction.addEnvironment(diRegisteredTableName.toUpperCase(), tableInstance.tableName);
            console.log("🚀 ~ APIGateway ~ registerController ~ controllerFunction.env:", controllerFunction.env);

            tableInstance.grantReadWriteData(controllerFunction);
        }

        const controllerIntegration = new LambdaIntegration(controllerFunction);
        const controllerResource = this.api.root.getResource(controllerName) ?? this.api.root.addResource(controllerName);
        // output the api endpoint
        new CfnOutput(this.mainStack, `Endpoint${controllerName}`, {
            value: this.api.url + controllerResource.path.slice(1),
            description: "API Gateway Endpoint for " + controllerName,
        });
        console.log(`Registering routes for controller ${controllerName}`, controllerInfo.routes);
        // setup authorizer struct
        var defaultAuthorizationType: any = this.appConfig?.defaultAuthorizationType || AuthorizationType.NONE;
        var routeAuthorizers: any = {};
        controllerConfig?.authorizers.forEach( ( authorizer: IAuthorizerConfig ) => {
            if (authorizer.default) {
                defaultAuthorizationType = authorizer.type; 
            }
            authorizer?.secureMethods?.forEach( ( route: string ) => {
                routeAuthorizers[route] = authorizer.type;
            })     
        });

        for (const route of Object.values(controllerInfo.routes ?? {})) {
            console.log(`Registering route ${route.httpMethod} ${route.path}`);
            let currentResource: IResource = controllerResource;
            for (const pathPart of route.path.split("/")) {
                if (pathPart === "") {
                    continue;
                }
                let childResource = currentResource.getResource(pathPart);
                if (!childResource) {
                    childResource = currentResource.addResource(pathPart);
                }
                currentResource = childResource;
            }

            const requestParameters: { [key: string]: boolean } = {};
            for (const param of route.parameters) {
                requestParameters[`method.request.path.${param}`] = true;
            }

            var authorizationType = defaultAuthorizationType;
            var authorizer = undefined;

            // check if authorizer is defined
            if (routeAuthorizers?.[route.functionName] != undefined) {
                authorizationType = routeAuthorizers[route.functionName];
            } else {
                authorizationType = defaultAuthorizationType;
            }
            if ( authorizationType === AuthorizationType.COGNITO) {
                authorizer = Reflect.get(globalThis, "userPoolAuthorizer");
            }
        
            console.log(`APIGateway ~ registerController ~ add authorizer ${authorizationType} for ${route.functionName}`);
            currentResource.addMethod(route.httpMethod, controllerIntegration, {
                requestParameters: requestParameters,
                authorizationType: authorizationType,
                authorizer: authorizer,
            });

        }


    }

    private async registerControllers() {
        console.log("Registering controllers...");
        const controllersConfig = this.config.controllers || [];
        console.log("Controllers config: ", controllersConfig);

        if (typeof controllersConfig === "string") {
            // Resolve the absolute path
            const controllersDirectory = resolve(controllersConfig);
            // Get all the files in the controllers directory
            const controllerFiles = readdirSync(controllersDirectory);
            // Filter the files to only include TypeScript files
            const controllerPaths = controllerFiles.filter((file) => file.endsWith(".ts"));

            for (const controllerPath of controllerPaths) {
                try {
                    // Dynamically import the controller file
                    const module = await import(join(controllersDirectory, controllerPath));

                    // Find and instantiate controller classes
                    for (const exportedItem of Object.values(module)) {
                        if (typeof exportedItem === "function" && exportedItem.name !== "handler") {
                            const controllerInfo: ControllerDescriptor = {
                                controllerClass: exportedItem,
                                fileName: controllerPath,
                                filePath: controllersDirectory,
                            };
                            this.registerController(controllerInfo);
                            break;
                        }
                    }
                } catch (err) {
                    console.error(err);
                }
            }
        } else if (Array.isArray(controllersConfig)) {
            for (const controller of controllersConfig) {
                try {
                    this.registerController(controller);
                } catch (err) {
                    console.error(err);
                }
            }
        }
    }
}<|MERGE_RESOLUTION|>--- conflicted
+++ resolved
@@ -10,11 +10,8 @@
 import Mutable from "../types/mutable";
 import { Duration, Stack, CfnOutput } from "aws-cdk-lib";
 import { TableV2 } from "aws-cdk-lib/aws-dynamodb";
-<<<<<<< HEAD
+import { Helper } from "../core/helper";
 import { IAuthorizerConfig, ILambdaEnvConfig } from "../fw24";
-=======
-import { Helper } from "../core/helper";
->>>>>>> 06c5f493
 
 export class APIGateway {
     methods: Map<string, Integration> = new Map();
