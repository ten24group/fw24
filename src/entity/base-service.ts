--- conflicted
+++ resolved
@@ -1,18 +1,12 @@
 import type { EntityConfiguration } from "electrodb";
+import type { DIContainer } from "../di";
 import type { EntityInputValidations, EntityValidations } from "../validation";
-import type { CreateEntityItemTypeFromSchema, EntityAttribute, EntityIdentifiersTypeFromSchema, EntityTypeFromSchema as EntityRepositoryTypeFromSchema, EntitySchema, HydrateOptionForRelation, RelationIdentifier, TDefaultEntityOperations, UpdateEntityItemTypeFromSchema } from "./base-entity";
+import type { CreateEntityItemTypeFromSchema, EntityAttribute, EntityIdentifiersTypeFromSchema, EntityRecordTypeFromSchema, EntityTypeFromSchema as EntityRepositoryTypeFromSchema, EntitySchema, HydrateOptionForRelation, RelationIdentifier, TDefaultEntityOperations, UpdateEntityItemTypeFromSchema } from "./base-entity";
 import type { EntityQuery, EntitySelections } from "./query-types";
-import type { DIContainer } from "../di";
 
 import { createLogger } from "../logging";
-<<<<<<< HEAD
+import { JsonSerializer, camelCase, getValueByPath, isArray, isEmpty, isEmptyObjectDeep, isObject, isString, pickKeys, toHumanReadableName } from "../utils";
 import { createElectroDBEntity } from "./base-entity";
-import { JsonSerializer, camelCase, getValueByPath, isArray, isEmpty, isEmptyObjectDeep, isObject, isString, pickKeys, toHumanReadableName } from "../utils";
-=======
-import { JsonSerializer, getValueByPath, isArray, isEmpty, isEmptyObjectDeep, isObject, isString, pickKeys, toHumanReadableName } from "../utils";
-import { EntityInputValidations, EntityValidations } from "../validation";
-import { CreateEntityItemTypeFromSchema, EntityAttribute, EntityIdentifiersTypeFromSchema, EntityRecordTypeFromSchema, EntityTypeFromSchema as EntityRepositoryTypeFromSchema, EntitySchema, HydrateOptionForRelation, RelationIdentifier, TDefaultEntityOperations, UpdateEntityItemTypeFromSchema, createElectroDBEntity } from "./base-entity";
->>>>>>> 663414a5
 import { createEntity, deleteEntity, getEntity, listEntity, queryEntity, updateEntity } from "./crud-service";
 import { addFilterGroupToEntityFilterCriteria, inferRelationshipsForEntitySelections, makeFilterGroupForSearchKeywords, parseEntityAttributePaths } from "./query";
 
@@ -266,35 +260,8 @@
 	// }
 
 	const defaultAccessPattern = accessPatterns.get('primary');
-<<<<<<< HEAD
         
         // TODO: add schema for the rest fo the secondary access-patterns
-
-        return {
-            get: {
-                by: defaultAccessPattern,
-                output: outputSchemaAttributes.detail, // default for the detail page
-            },
-            delete: {
-                by: defaultAccessPattern
-            },
-            create: {
-                input: inputSchemaAttributes.create,
-                output: outputSchemaAttributes,
-            },
-            update: {
-                by: defaultAccessPattern,
-                input: inputSchemaAttributes.update,
-                output: outputSchemaAttributes.detail,
-            },
-            list: {
-                output: outputSchemaAttributes.list,
-            },
-        };
-    }
-=======
-    
-    // TODO: add schema for the rest fo the secondary access-patterns
 
 	return {
 		get: {
@@ -322,7 +289,6 @@
 		},
 	};
 }
->>>>>>> 663414a5
 
 
     /**
