--- conflicted
+++ resolved
@@ -276,12 +276,6 @@
     private createNamePrefix(userPoolName: string) {
         var namePrefix = `${this.fw24.appName}`;
         namePrefix = `${namePrefix}-${userPoolName}`;
-<<<<<<< HEAD
-        // if(this.fw24.get("tenantId")){
-        //     namePrefix = `${namePrefix}-${this.fw24.get("tenantId")}`
-        // }
-=======
->>>>>>> 5baadb95
         return namePrefix;
     }
 }