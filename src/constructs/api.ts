import type {
    AuthorizationType,
    CorsOptions,
    IResource,
    MethodOptions,
    RestApiProps
} from "aws-cdk-lib/aws-apigateway";

import {
    AwsIntegration,
    Cors,
    LambdaIntegration,
    RestApi,
} from "aws-cdk-lib/aws-apigateway";

import { CfnOutput, Duration, RemovalPolicy, Stack } from "aws-cdk-lib";

import { Role, ServicePrincipal } from "aws-cdk-lib/aws-iam";
import { RetentionDays } from "aws-cdk-lib/aws-logs";
import { Topic } from "aws-cdk-lib/aws-sns";
import { Queue } from "aws-cdk-lib/aws-sqs";

import type { IFw24Module } from "../core/";
import type HandlerDescriptor from "../interfaces/handler-descriptor";

import { NodejsFunction, NodejsFunctionProps } from "aws-cdk-lib/aws-lambda-nodejs";
import { Fw24 } from "../core/fw24";
import { Helper } from "../core/helper";
import { FW24Construct, FW24ConstructOutput, OutputType } from "../interfaces/construct";
import { createLogger } from "../logging";
import Mutable from "../types/mutable";
import { LambdaFunction } from "./lambda-function";

import { IControllerConfig } from "../decorators/controller";
import { ENV_KEYS } from "../fw24";
import { isArray, isString } from "../utils";
import { AuthConstruct } from "./auth";
import { CertificateConstruct } from "./certificate";
import { DynamoDBConstruct } from "./dynamodb";
import { LayerConstruct } from "./layer";
import { MailerConstruct } from "./mailer";
import { QueueConstruct } from "./queue";
import { TopicConstruct } from "./topic";
import { IConstructConfig } from "../interfaces/construct-config";

/**
 * Represents the configuration options for an API construct.
 */
export interface IAPIConstructConfig extends IConstructConfig {
    /**
     * Specifies the CORS configuration for the API.
     * It can be a boolean value, a single string, or an array of strings.
     */
    cors?: boolean | string | string[];

    /**
     * Specifies additional options for the API.
     */
    apiOptions?: RestApiProps;

    /**
     * Specifies the directory where the controllers are located.
     */
    controllersDirectory?: string;

    /**
     * Specifies the properties for the Node.js function.
     */
    functionProps?: NodejsFunctionProps;

    /**
     * Specifies the number of days to retain the API logs.
     */
    logRetentionDays?: RetentionDays;

    /**
     * Specifies the removal policy for the API logs.
     */
    logRemovalPolicy?: RemovalPolicy;

    /**
     * The custom domain name for the API.
     */
    domainName?: string;

    /**
     * The certificate ARN for the custom domain name.
     */
    certificateArn?: string;

    /**
<<<<<<< HEAD
     * Specifies if each controller should be created in a separate stack.
     */
    stackPerController?: boolean;
=======
     * API Gateway Lambda integration timeout in seconds.
     */
    integrationTimeout?: number;
>>>>>>> af591e67

}

export class APIConstruct implements FW24Construct {
    readonly logger = createLogger(APIConstruct.name);
    readonly fw24: Fw24 = Fw24.getInstance();
    
    name: string = APIConstruct.name;
    // array of type of stacks that this stack is dependent on
    dependencies: string[] = [MailerConstruct.name, DynamoDBConstruct.name, AuthConstruct.name, QueueConstruct.name, TopicConstruct.name, LayerConstruct.name];
    output!: FW24ConstructOutput;

    api!: RestApi;
    mainStack!: Stack;

    // default constructor to initialize the stack configuration
    constructor(private apiConstructConfig: IAPIConstructConfig) {
        // hydrate the config object with environment variables ex: APIGATEWAY_CONTROLLERS
        Helper.hydrateConfig(apiConstructConfig,'APIGATEWAY');
    }

    // construct method to create the stack
    public async construct() {

        // set the default api options
        const paramsApi: Mutable<RestApiProps> = this.apiConstructConfig.apiOptions || {};
        // Enable CORS if defined
        if (this.apiConstructConfig.cors) {
            this.logger.debug("Enabling CORS... this.config.cors: ", this.apiConstructConfig.cors);
            paramsApi.defaultCorsPreflightOptions = this.getCorsPreflightOptions();
        }
        if(this.apiConstructConfig.domainName && this.apiConstructConfig.domainName.length > 0){
            const certificateConstruct = new CertificateConstruct({
                domainName: this.apiConstructConfig.domainName,
                certificateArn: this.apiConstructConfig.certificateArn
            });
            certificateConstruct.construct();
            const certificate = certificateConstruct.output[OutputType.CERTIFICATE][this.apiConstructConfig.domainName];
            paramsApi.domainName = {
                domainName: this.apiConstructConfig.domainName,
                certificate: certificate,
                basePath: paramsApi.deployOptions?.stageName || '/',
            };
        }
        this.logger.debug("Creating API Gateway... ");
        // get the main stack from the framework
        this.mainStack = this.fw24.getStack(this.apiConstructConfig.stackName || "main");
        // create the api gateway
        this.api = new RestApi(this.mainStack,  `${this.fw24.appName}-api`, paramsApi);
        // add the api to the framework
        this.fw24.addStack("api", this.api);

       await this.registerControllers();
    }

    private getStack = (controllerName: string): Stack => {
        let currentStack: Stack = this.mainStack;
    
        if (controllerName && this.apiConstructConfig.stackPerController && this.apiConstructConfig.stackPerController === true) {
            currentStack = this.fw24.getStack(controllerName);
            if (!currentStack) {
                currentStack = new Stack(this.fw24.getApp(), `${this.fw24.appName}-api-${controllerName}-stack`, {
                    env: {
                        account: this.mainStack.account,
                        region: this.mainStack.region
                    }
                })
                this.fw24.addStack(controllerName, currentStack);
            }
        }
        return currentStack;
    }

    private async registerControllers() {
         // sets the default controllers directory if not defined
        const controllersDirectory = this.apiConstructConfig.controllersDirectory || "./src/controllers";

        // register the controllers
        await Helper.registerHandlers(controllersDirectory, this.registerController);

        if (this.fw24.hasModules()) {
            const modules = this.fw24.getModules();
            this.logger.debug("API-gateway stack: construct: app has modules ", Array.from(modules.keys()));
            for (const [, module] of modules) {
                const basePath = module.getBasePath();
                
                this.logger.debug("Load controllers from module base-path: ", basePath);
                
                Helper.registerControllersFromModule(
                    module,                     
                    (desc: HandlerDescriptor) => this.registerController(desc, module)
                );
            }
        } else {
            this.logger.debug("API-gateway stack: construct: app has NO modules ");
        }
    }

    private prepareEntryPackages(controllerConfig: IControllerConfig, ownerModule?: IFw24Module): string[] {
        let entryPackages = controllerConfig.entryPackages || [];
        
        if(isArray(entryPackages)){
            entryPackages = {
                override: false,
                packageNames: entryPackages
            }
        }

        // if the controller does not want to override the application/module entry packages and include them as well
        if( !entryPackages.override){
            const moduleEntryPackages = ownerModule?.getLambdaEntryPackages() || [];
            const appEntryPackages = this.fw24.getLambdaEntryPackages();
            entryPackages.packageNames = [
                ...entryPackages.packageNames,
                ...moduleEntryPackages,
                ...appEntryPackages
            ];
        }

        return entryPackages.packageNames.map(this.fw24.tryResolveEnvKeyTemplate);
    }


    // register a single controller
    private registerController = (controllerInfo: HandlerDescriptor, ownerModule?: IFw24Module) => {

        const { handlerClass, filePath, fileName } = controllerInfo;
        // TODO: no need to create na instance of the controller class
        // use metadata from the class prototype
        const handlerInstance = new handlerClass();
        const controllerName = handlerInstance.controllerName;
        const controllerConfig: IControllerConfig = handlerInstance?.controllerConfig || {};
        controllerInfo.routes = handlerInstance.routes;

        this.logger.info(`Registering controller ${controllerName} from ${filePath}/${fileName}`);

        // prepare the entry packages for the controller's lambda function
        const entryPackages = this.prepareEntryPackages(controllerConfig, ownerModule);
        controllerConfig.entryPackages = entryPackages;

        // create the api resource for the controller if it doesn't exist
        const controllerResource = this.getOrCreateControllerResource(controllerName);

        var controllerTarget = controllerConfig.target;
        var controllerIntegration: any;
        // create lambda function for the controller
        if (controllerTarget === 'function' || controllerTarget === undefined) {
            controllerConfig.logRetentionDays = controllerConfig.logRetentionDays || this.apiConstructConfig.logRetentionDays;
            controllerConfig.logRemovalPolicy = controllerConfig.logRemovalPolicy || this.apiConstructConfig.logRemovalPolicy;
            const controllerLambda = this.createLambdaFunction(controllerName, filePath, fileName, controllerConfig);
            this.fw24.setConstructOutput(this, controllerName, controllerLambda, OutputType.FUNCTION);

            controllerIntegration = new LambdaIntegration(controllerLambda, {
                timeout: Duration.seconds(this.apiConstructConfig.integrationTimeout || 29),
            });
        } 

        const { defaultAuthorizerName, defaultAuthorizerType, defaultAuthorizerGroups, defaultRequireRouteInGroupConfig } = this.extractDefaultAuthorizer(controllerConfig);

        this.logger.debug(`Register Controller ~ Default Authorizer: name: ${defaultAuthorizerName} - type: ${defaultAuthorizerType} - groups: ${defaultAuthorizerGroups}`);
      
        for (const route of Object.values(controllerInfo.routes ?? {})) {
            this.logger.debug(`Registering route ${route.httpMethod} ${route.path}`);
            const routeTarget = route.target || controllerTarget;
            const currentResource = this.getOrCreateRouteResource(controllerResource, route.path);
            const { routeAuthorizerName, routeAuthorizerType, routeAuthorizerGroups, routeRequireRouteInGroupConfig } = this.extractRouteAuthorizer(route, defaultAuthorizerType, defaultAuthorizerName, defaultAuthorizerGroups, defaultRequireRouteInGroupConfig);            
            this.logger.debug(`Registering route Authorizer: ${routeAuthorizerName} - ${routeAuthorizerType} - ${routeAuthorizerGroups}`);
            let methodOptions = this.createMethodOptions(route, routeAuthorizerType, routeAuthorizerName);
            
            if (routeTarget === 'queue') {
                const queueName = route.path.replace('/', '');
                controllerIntegration = this.createSQSIntegration(queueName, controllerName);
                methodOptions = {
                    ...methodOptions,
                    methodResponses: [
                        {
                            statusCode: "202",
                        },
                        {
                            statusCode: "400",
                        },
                        {
                            statusCode: "500",
                        },
                    ],
                }
            } else if (routeTarget === 'topic') {
                const topicName = route.path.replace('/', '');
                controllerIntegration = this.createSNSIntegration(topicName, controllerName);
                methodOptions = {
                    ...methodOptions,
                    methodResponses: [
                        {
                            statusCode: "202",
                        },
                        {
                            statusCode: "400",
                        },
                        {
                            statusCode: "500",
                        },
                    ],
                }
            }

            currentResource.addMethod(route.httpMethod, controllerIntegration, methodOptions);
            // if authorizer is AWS_IAM, then add the route to the policy
            if(routeAuthorizerType === 'AWS_IAM') {
                let fullRoutePath = controllerName + route.path;

                // * replace each param placeholder `{id}` with an `*`
                route.parameters?.forEach( par => {
                    fullRoutePath = fullRoutePath.replace(`{${par}}`, '*'); 
                })

                this.fw24.addRouteToRolePolicy(fullRoutePath, routeAuthorizerGroups, routeRequireRouteInGroupConfig);
            }
        }

        // output the api endpoint
        this.outputApiEndpoint(controllerName, controllerResource);
    }

    private getCorsPreflightOptions(): CorsOptions {
        return {
            allowHeaders: [
                "Content-Type",
                "Authorization",
                "X-Api-Key",
                "X-Amz-Date",
                "X-Amz-Content-Sha256",
                "X-Amz-Security-Token",
                "Access-Control-Allow-Credentials",
                "Access-Control-Allow-Headers",
                "Access-Control-Allow-Origin",
                "Impersonating-User-Sub",
            ],
            allowMethods: ["OPTIONS", "GET", "POST", "PUT", "PATCH", "DELETE"],
            allowCredentials: true,
            allowOrigins: this.getCorsOrigins(),
        };
    }

    private getCorsOrigins(): string[] {
        if (this.apiConstructConfig.cors === true) return Cors.ALL_ORIGINS;
        if (typeof this.apiConstructConfig.cors === "string") return [this.apiConstructConfig.cors];
        return this.apiConstructConfig.cors || [];
    }

    private getOrCreateControllerResource = (controllerName: string): IResource => {
        if(this.apiConstructConfig.stackPerController){
            let currentStack = this.getStack(controllerName);
            this.logger.debug(`Creating controller resource for ${controllerName} in a separate stack ${currentStack.stackName}`);
            let restAPI = RestApi.fromRestApiAttributes(currentStack, `${this.fw24.appName}-${controllerName}-api`, {
                restApiId: this.api.restApiId,
                rootResourceId: this.api.restApiRootResourceId
            });
            return restAPI.root.getResource(controllerName) ?? restAPI.root.addResource(controllerName);
        }
        return this.api.root.getResource(controllerName) ?? this.api.root.addResource(controllerName);
    }

    private createLambdaFunction = (controllerName: string, filePath: string, fileName: string, controllerConfig: IControllerConfig): NodejsFunction => {
        const functionProps = {...this.apiConstructConfig.functionProps, ...controllerConfig?.functionProps};
        
        const envVariables = this.fw24.resolveEnvVariables(controllerConfig.env);
       
        // do not override the entry packages if already set
        if( !(ENV_KEYS.ENTRY_PACKAGES in envVariables) && controllerConfig.entryPackages){
            envVariables[ENV_KEYS.ENTRY_PACKAGES] = (controllerConfig.entryPackages as Array<string>).join(',');
        }

        return new LambdaFunction(this.getStack(controllerName), controllerName + "-controller", {
            entry: filePath + "/" + fileName,
            environmentVariables: envVariables,
            policies: controllerConfig?.policies,
            resourceAccess: controllerConfig?.resourceAccess,
            allowSendEmail: true,
            functionTimeout: controllerConfig?.functionTimeout,
            processorArchitecture: controllerConfig?.processorArchitecture,
            functionProps: functionProps,
            logRetentionDays: controllerConfig.logRetentionDays,
            logRemovalPolicy: controllerConfig.logRemovalPolicy,
        }) as NodejsFunction;
    }

    private extractDefaultAuthorizer = (controllerConfig: any): { defaultAuthorizerName: string, defaultAuthorizerType: string, defaultAuthorizerGroups: string[], defaultRequireRouteInGroupConfig: boolean } => {
        let defaultAuthorizerName = this.fw24.getDefaultCognitoAuthorizerName();
        let defaultAuthorizerType;
        let defaultAuthorizerGroups;
        let defaultRequireRouteInGroupConfig = false;
    
        if (Array.isArray(controllerConfig?.authorizer)) {
            const defaultAuthorizer = controllerConfig.authorizer.find((auth: any) => auth.default) || controllerConfig.authorizer[0];
            defaultAuthorizerName = defaultAuthorizer.name || defaultAuthorizerName;
            defaultAuthorizerType = defaultAuthorizer.type;
            defaultAuthorizerGroups = defaultAuthorizer.groups || [];
            defaultRequireRouteInGroupConfig = defaultAuthorizer.requireRouteInGroupConfig || defaultRequireRouteInGroupConfig;
        } else if (typeof controllerConfig.authorizer === 'object') {
            defaultAuthorizerName = controllerConfig.authorizer.name || defaultAuthorizerName;
            defaultAuthorizerType = controllerConfig.authorizer.type;
            defaultAuthorizerGroups = controllerConfig.authorizer.groups || [];
            defaultRequireRouteInGroupConfig = controllerConfig.requireRouteInGroupConfig || defaultRequireRouteInGroupConfig;
        } else {
            defaultAuthorizerType = controllerConfig.authorizer;
        }

        if(!defaultAuthorizerType && this.fw24.getConfig().defaultAuthorizationType) {
            defaultAuthorizerType = this.fw24.getConfig().defaultAuthorizationType;
        }

        if(defaultAuthorizerGroups){

            // if the value for the groups is a template string, 
            // resolve it [when the application want to allow multiple user groups to have access]
            // when the value is like "env:xxx:group1" ==> "group1-resolved" || "group1,group2" || "env:xxx:group1,env:xxx:group2"
            if(isString(defaultAuthorizerGroups)) {
                defaultAuthorizerGroups = this.fw24.tryResolveEnvKeyTemplate(defaultAuthorizerGroups)
            }
            // now if the resolved value is again a string, split it by comma
            // when the value is like "group1,group2" ==> ["group1", "group2"]
            if(isString(defaultAuthorizerGroups)) {
                defaultAuthorizerGroups = defaultAuthorizerGroups.split(',');
            }

            if(!defaultAuthorizerGroups.length && this.fw24.getConfig().defaultAdminGroups){
                defaultAuthorizerGroups = this.fw24.getConfig().defaultAdminGroups;
            }
            
            // resolve the group names from fw24-scope if it's a template
            // when the value is like ["env:xxx:group1","env:xxx:group2"] ==> ["group1-resolved", "group2-resolved"]
            defaultAuthorizerGroups = (defaultAuthorizerGroups as Array<string>).map(this.fw24.tryResolveEnvKeyTemplate);
    
            // flat-map the groups if they resolved group values are again comma separated
            // when the resolved value is like ["a,b", "c,d"] ==> ["a", "b", "c", "d"]
            defaultAuthorizerGroups = (defaultAuthorizerGroups as Array<string>).flatMap((group: string) => group.split(','));
        }
    
        return { defaultAuthorizerName, defaultAuthorizerType, defaultAuthorizerGroups, defaultRequireRouteInGroupConfig };
    }

    private getOrCreateRouteResource = (parentResource: IResource, path: string): IResource => {
        let currentResource: IResource = parentResource;
    
        for (const pathPart of path.split("/")) {
            if (pathPart === "") {
                continue;
            }
    
            let childResource = currentResource.getResource(pathPart);
            if (!childResource) {
                childResource = currentResource.addResource(pathPart);
            }
            currentResource = childResource;
        }

        return currentResource;
    }

    private extractRouteAuthorizer = (route: any, defaultAuthorizerType: string, defaultAuthorizerName: string, defaultAuthorizerGroups: string[], defaultRequireRouteInGroupConfig: boolean): { routeAuthorizerName: string, routeAuthorizerType: string, routeAuthorizerGroups: string[], routeRequireRouteInGroupConfig: boolean } => {
        let routeAuthorizerName = defaultAuthorizerName;
        let routeAuthorizerType = defaultAuthorizerType;
        let routeAuthorizerGroups = defaultAuthorizerGroups;
        let routeRequireRouteInGroupConfig = defaultRequireRouteInGroupConfig;
    
        if (route.authorizer && typeof route.authorizer === 'object') {
            routeAuthorizerType = route.authorizer.type || defaultAuthorizerType;
            routeAuthorizerName = route.authorizer.name || defaultAuthorizerName;
            routeAuthorizerGroups = route.authorizer.groups || defaultAuthorizerGroups;
            routeRequireRouteInGroupConfig = route.authorizer.requireRouteInGroupConfig || defaultRequireRouteInGroupConfig;
        } else if (typeof route.authorizer === 'string') {
            routeAuthorizerType = route.authorizer;
        }
    
        return { routeAuthorizerName, routeAuthorizerType, routeAuthorizerGroups, routeRequireRouteInGroupConfig };
    }

    private createMethodOptions = (route: any, routeAuthorizerType: string, routeAuthorizerName: string | undefined): MethodOptions => {
        const requestParameters: { [key: string]: boolean } = {};
        for (const param of route.parameters) {
            requestParameters[`method.request.path.${param}`] = true;
        }
    
        return {
            requestParameters,
            authorizationType: routeAuthorizerType as AuthorizationType,
            authorizer: this.fw24.getAuthorizer(routeAuthorizerType, routeAuthorizerName)
        };
    }

    private createSQSIntegration = (queueName: string, controllerName: string): AwsIntegration => {
        const integrationRole = new Role(this.getStack(controllerName), controllerName + "-sqs-integration-role", {
            assumedBy: new ServicePrincipal("apigateway.amazonaws.com"),
        });
        const queueInstance: Queue = this.fw24.getEnvironmentVariable(queueName,'queue');
        queueInstance.grantSendMessages(integrationRole);
        return new AwsIntegration({
            service: "sqs",
            path: this.fw24.getConfig().account + "/" + queueInstance.queueName,
            integrationHttpMethod: "POST",
            options: {
                credentialsRole: integrationRole,
                requestParameters: {
                    "integration.request.header.Content-Type": "'application/x-www-form-urlencoded'",
                },
                requestTemplates: {
                    "application/json": `Action=SendMessage&MessageBody=$util.urlEncode($input.body)`,
                },
                integrationResponses: [
                    {
                        statusCode: "202",
                    },
                    {
                        statusCode: "400",
                    },
                    {
                        statusCode: "500",
                    },
                ],
            },
        });
    }

    private createSNSIntegration = (topicName: string, controllerName: string): AwsIntegration => {
        const integrationRole = new Role(this.getStack(controllerName), controllerName + "-sns-integration-role", {
            assumedBy: new ServicePrincipal("apigateway.amazonaws.com"),
        });
        const topicInstance: Topic = this.fw24.getEnvironmentVariable(topicName, 'topic');
        topicInstance.grantPublish(integrationRole);
        return new AwsIntegration({
            service: "sns",
            path: '/',
            integrationHttpMethod: "POST",
            options: {
                credentialsRole: integrationRole,                
                requestParameters: {
                    "integration.request.header.Content-Type": "'application/x-www-form-urlencoded'",
                },
                requestTemplates: {
                    "application/json": `Action=Publish&TopicArn=$util.urlEncode(\'${topicInstance.topicArn}\')&Message=$util.urlEncode($input.body)`,
                },
                integrationResponses: [
                    {
                        statusCode: "202",
                    },
                    {
                        statusCode: "400",
                    },
                    {
                        statusCode: "500",
                    },
                ],
            },
        });
    }

    private outputApiEndpoint = (controllerName: string, controllerResource: IResource) => {
        new CfnOutput(this.getStack(controllerName), `Endpoint${controllerName}`, {
            value: this.api.url + controllerResource.path.slice(1),
            description: "API Gateway Endpoint for " + controllerName,
        });
    }
    
}<|MERGE_RESOLUTION|>--- conflicted
+++ resolved
@@ -89,15 +89,14 @@
     certificateArn?: string;
 
     /**
-<<<<<<< HEAD
      * Specifies if each controller should be created in a separate stack.
      */
     stackPerController?: boolean;
-=======
+
+    /**
      * API Gateway Lambda integration timeout in seconds.
      */
     integrationTimeout?: number;
->>>>>>> af591e67
 
 }
 
