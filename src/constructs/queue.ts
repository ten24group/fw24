import { CfnOutput, Stack } from "aws-cdk-lib";
import { Queue } from "aws-cdk-lib/aws-sqs";
import { Helper } from "../core/helper";
import { FW24Construct, FW24ConstructOutput, OutputType } from "../interfaces/construct";
import { Fw24 } from "../core/fw24";
import HandlerDescriptor from "../interfaces/handler-descriptor";

import { QueueProps } from "aws-cdk-lib/aws-sqs";
import { QueueLambda } from "./queue-lambda";
import { ILambdaEnvConfig } from "../interfaces/lambda-env";
import { LogDuration, createLogger } from "../logging";
import { DynamoDBConstruct } from "./dynamodb";
import { NodejsFunctionProps } from "aws-cdk-lib/aws-lambda-nodejs";

/**
 * Represents the configuration for a queue construct.
 */
export interface IQueueConstructConfig {
    /**
     * The directory where queues are stored.
     */
    queuesDirectory?: string;

    /**
     * The properties for the queue.
     */
    queueProps?: QueueProps;

    /**
     * The environment configuration for the queue.
     */
    env?: ILambdaEnvConfig[];

    /**
     * The properties for the function.
     */
    functionProps?: NodejsFunctionProps;
}


/**
 * Represents a QueueConstruct that creates and registers queues in the stack.
 * @implements FW24Construct
 * @example
 * ```ts
 * // Create a new QueueConstruct instance
 * const queueConfig: IQueueConstructConfig = {
 *   queuesDirectory: "./src/queues",
 *   env: [
 *     { name: "QUEUE_NAME", prefix: "PREFIX_" },
 *     { name: "QUEUE_URL" }
 *   ],
 *   queueProps: {
 *     fifo: true,
 *     contentBasedDeduplication: true
 *   },
 *   functionProps: {
 *     memorySize: 512
 *   }
 * };
 * const queueConstruct = new QueueConstruct(queueConfig);
 *
 * app.use(queueConstruct);
 * ```
 */
export class QueueConstruct implements FW24Construct {
    readonly logger = createLogger(QueueConstruct.name);
    readonly fw24: Fw24 = Fw24.getInstance();
    
    name: string = QueueConstruct.name;
    dependencies: string[] = [DynamoDBConstruct.name];
    output!: FW24ConstructOutput;

    mainStack!: Stack;

    /**
     * Default constructor to initialize the stack configuration.
     * @param queueConstructConfig The configuration for the QueueConstruct.
     */
    constructor(private queueConstructConfig: IQueueConstructConfig) {
        this.logger.debug("constructor", queueConstructConfig);
        Helper.hydrateConfig(queueConstructConfig,'SQS');
    }

    /**
     * Construct method to create the stack.
     */
    @LogDuration()
    public async construct() {
        // make the main stack available to the class
        this.mainStack = this.fw24.getStack("main");
        // make the fw24 instance available to the class
        // sets the default queues directory if not defined
        if(this.queueConstructConfig.queuesDirectory === undefined || this.queueConstructConfig.queuesDirectory === ""){
            this.queueConstructConfig.queuesDirectory = "./src/queues";
        }

        // register the queues
        await Helper.registerHandlers(this.queueConstructConfig.queuesDirectory, this.registerQueue);

        if (this.fw24.hasModules()) {
            const modules = this.fw24.getModules();
            console.log("SQS stack: construct: app has modules ", Array.from(modules.keys()));
            for (const [, module] of modules) {
                const basePath = module.getBasePath();
                const queuesDirectory = module.getQueuesDirectory();
                if(queuesDirectory != ''){
                    console.log("Load queues from module base-path: ", basePath);
                    await Helper.registerQueuesFromModule(module, this.registerQueue);
                }
            }
        } else {
            console.log("SQS stack: construct: app has no modules ");
        }
    }

    /**
<<<<<<< HEAD
     * Retrieves the environment variables from the queue construct configuration.
     * @param queueConstructConfig The configuration for the QueueConstruct.
     * @returns The environment variables as an object.
     */
    private getEnvironmentVariables(queueConstructConfig: IQueueConstructConfig): any {
        const env: any = {};
        for (const envConfig of queueConstructConfig.env || []) {
            const value = this.fw24.get(envConfig.name, envConfig.prefix || '');
            if (value) {
                env[envConfig.exportName ?? envConfig.name] = value;
            }
        }
        return env;
    }

    /**
=======
>>>>>>> 27fdc2be
     * Registers a queue using the provided queue information.
     * @param queueInfo The information about the queue to be registered.
     */
    private registerQueue = (queueInfo: HandlerDescriptor) => {
        queueInfo.handlerInstance = new queueInfo.handlerClass();
        this.logger.debug(":::Queue instance: ", queueInfo.fileName, queueInfo.filePath);
        
        const queueName = queueInfo.handlerInstance.queueName;
        const queueConfig = queueInfo.handlerInstance.queueConfig || {};
        const queueProps = {...this.queueConstructConfig.queueProps, ...queueConfig.queueProps};

        this.logger.info(`:::Registering queue ${queueName} from ${queueInfo.filePath}/${queueInfo.fileName}`);

        const queue = new QueueLambda(this.mainStack, queueName + "-queue", {
            queueName: queueName,
            queueProps: queueProps,
            visibilityTimeoutSeconds: queueConfig?.visibilityTimeoutSeconds,
            receiveMessageWaitTimeSeconds: queueConfig?.receiveMessageWaitTimeSeconds,
            retentionPeriodDays: queueConfig?.retentionPeriodDays,
            subscriptions: queueConfig?.subscriptions,            
            lambdaFunctionProps: {
                entry: queueInfo.filePath + "/" + queueInfo.fileName,
                environmentVariables: this.fw24.resolveEnvVariables(queueConfig.env),
                resourceAccess: queueConfig?.resourceAccess,
                functionTimeout: queueConfig?.functionTimeout,
                functionProps: {...this.queueConstructConfig.functionProps, ...queueConfig?.functionProps},
                logRemovalPolicy: queueConfig?.logRemovalPolicy,
                logRetentionDays: queueConfig?.logRetentionDays,
            }
        }) as Queue;
        this.fw24.setConstructOutput(this, queueName, queue, OutputType.QUEUE);

        // output the api endpoint
        new CfnOutput(this.mainStack, `SQS-${queueName}`, {
            value: queue.queueUrl,
            description: "Queue URL for " + queueName,
        });
    }
}<|MERGE_RESOLUTION|>--- conflicted
+++ resolved
@@ -115,25 +115,6 @@
     }
 
     /**
-<<<<<<< HEAD
-     * Retrieves the environment variables from the queue construct configuration.
-     * @param queueConstructConfig The configuration for the QueueConstruct.
-     * @returns The environment variables as an object.
-     */
-    private getEnvironmentVariables(queueConstructConfig: IQueueConstructConfig): any {
-        const env: any = {};
-        for (const envConfig of queueConstructConfig.env || []) {
-            const value = this.fw24.get(envConfig.name, envConfig.prefix || '');
-            if (value) {
-                env[envConfig.exportName ?? envConfig.name] = value;
-            }
-        }
-        return env;
-    }
-
-    /**
-=======
->>>>>>> 27fdc2be
      * Registers a queue using the provided queue information.
      * @param queueInfo The information about the queue to be registered.
      */
