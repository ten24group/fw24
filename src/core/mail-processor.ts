import { SQSHandler, SQSEvent } from 'aws-lambda';
<<<<<<< HEAD
import { SESv2Client, SendEmailCommand, SendEmailCommandInput } from '@aws-sdk/client-sesv2';
import { DefaultLogger } from '../logging';

=======
import { SESv2Client, SendEmailCommand, SendEmailCommandInput, TestRenderEmailTemplateCommand } from '@aws-sdk/client-sesv2';

export interface IEmailMessage {
    FromEmailAddress: string;
    ToEmailAddress: string;
    Subject?: string;
    Message?: string;
    TemplateName?: string;
    ReplyToEmailAddress?: string;
}
>>>>>>> c429d0b3

export const handler: SQSHandler = async (event: SQSEvent) => {
    DefaultLogger.debug(' SQSHandler Handler Received event:', event);

    // Initialize SES client
    const sesClient = new SESv2Client();

    for (const record of event.Records) {
        DefaultLogger.debug(' SQSHandler Processing message with ID:', record.messageId);

        // Parse message body
        const { emailMessage, templateData } = JSON.parse(record.body) as {emailMessage: IEmailMessage, templateData: any};

        // check if request is for testing template
        if (templateData && templateData['testRenderEmailTemplate']) {
            const command = new TestRenderEmailTemplateCommand({
                TemplateName: emailMessage.TemplateName,
                TemplateData: JSON.stringify({...emailMessage, ...templateData}),
            });
            
            const response = await sesClient.send(command);
            console.log('Test render response:', response);
            continue;
        }

        // Construct email parameters
        const mailParams: SendEmailCommandInput = {
            FromEmailAddress: emailMessage.FromEmailAddress,
            Destination: {
                ToAddresses: [emailMessage.ToEmailAddress],
            },
            Content: {}
        };

         // If a template name is provided, use it
         if (emailMessage.TemplateName) {
            mailParams.Content = {};
            mailParams.Content.Template = {
                TemplateName: emailMessage.TemplateName, //change to get full template name from fw24
                TemplateData: JSON.stringify({...emailMessage, ...templateData})
            } 
        }
        // if body and subject are provided, use them
        else if (emailMessage.Message && emailMessage.Subject) {
            mailParams.Content = {};
            mailParams.Content.Simple = {
                Body: { Text: { Data: emailMessage.Message } },
                Subject: { Data: emailMessage.Subject },
            }
        } else {
<<<<<<< HEAD
            DefaultLogger.error('SQSHandler: Invalid message format. Either provide TemplateName or Message and Subject. Skipping message:', body);
=======
            console.error('Invalid message format. Either provide TemplateName or Message and Subject. Skipping message:', emailMessage);
>>>>>>> c429d0b3
            continue;
        }

        // if reply to address is provided, use it
        if (emailMessage.ReplyToEmailAddress) {
            mailParams.ReplyToAddresses = [emailMessage.ReplyToEmailAddress];
        }

        DefaultLogger.debug(' SQSHandler Sending email with parameters:', mailParams);

        // Send the email
        try {
            const command = new SendEmailCommand(mailParams);
            const result = await sesClient.send(command);
            DefaultLogger.debug(' SQSHandler Email sent successfully. Response:', result);
        } catch (error) {
            DefaultLogger.error('SQSHandler: Error sending email:', error);
        }
    }

    DefaultLogger.debug(' SQSHandler Processing complete.');

    return Promise.resolve();
};<|MERGE_RESOLUTION|>--- conflicted
+++ resolved
@@ -1,10 +1,6 @@
 import { SQSHandler, SQSEvent } from 'aws-lambda';
-<<<<<<< HEAD
-import { SESv2Client, SendEmailCommand, SendEmailCommandInput } from '@aws-sdk/client-sesv2';
+import { SESv2Client, SendEmailCommand, SendEmailCommandInput, TestRenderEmailTemplateCommand } from '@aws-sdk/client-sesv2';
 import { DefaultLogger } from '../logging';
-
-=======
-import { SESv2Client, SendEmailCommand, SendEmailCommandInput, TestRenderEmailTemplateCommand } from '@aws-sdk/client-sesv2';
 
 export interface IEmailMessage {
     FromEmailAddress: string;
@@ -14,7 +10,6 @@
     TemplateName?: string;
     ReplyToEmailAddress?: string;
 }
->>>>>>> c429d0b3
 
 export const handler: SQSHandler = async (event: SQSEvent) => {
     DefaultLogger.debug(' SQSHandler Handler Received event:', event);
@@ -65,11 +60,7 @@
                 Subject: { Data: emailMessage.Subject },
             }
         } else {
-<<<<<<< HEAD
-            DefaultLogger.error('SQSHandler: Invalid message format. Either provide TemplateName or Message and Subject. Skipping message:', body);
-=======
-            console.error('Invalid message format. Either provide TemplateName or Message and Subject. Skipping message:', emailMessage);
->>>>>>> c429d0b3
+            DefaultLogger.error('SQSHandler: Invalid message format. Either provide TemplateName or Message and Subject. Skipping message:', emailMessage);
             continue;
         }
 
