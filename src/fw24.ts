--- conflicted
+++ resolved
@@ -16,11 +16,8 @@
 export * from "./stacks/cognito";
 export * from './entity';
 export * from './utils';
-<<<<<<< HEAD
 export * from './logging'
-=======
 export * from "./client"
->>>>>>> c429d0b3
 export * as Auditor from './audit';
 export * as Validator from './validation' ;
 export * as EventDispatcher from './event';