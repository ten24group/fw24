export * from "./interfaces";
export * from "./decorators";
export * from "./core/api-gateway-controller";
export * from "./core/sqs-controller";
export * from "./core/task-controller";
export * from "./core/mail-processor";
export * from "./core/module";
export * from "./application";
export * from "./constructs";
export * from "./stacks";
export * from './entity';
export * from './utils';
export * from './logging';
export * from './client';

export * as Auditor from './audit';
export * as Validator from './validation' ;
export * as EventDispatcher from './event';
<<<<<<< HEAD

export * from "./modules/auth"
=======
export * from './constructs/lambda-function';
export * from './constructs/queue-lambda';
>>>>>>> 9de78e75
<|MERGE_RESOLUTION|>--- conflicted
+++ resolved
@@ -15,11 +15,4 @@
 
 export * as Auditor from './audit';
 export * as Validator from './validation' ;
-export * as EventDispatcher from './event';
-<<<<<<< HEAD
-
-export * from "./modules/auth"
-=======
-export * from './constructs/lambda-function';
-export * from './constructs/queue-lambda';
->>>>>>> 9de78e75
+export * as EventDispatcher from './event';