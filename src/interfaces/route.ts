import { HttpRequestValidations, ValidationRules } from "../validation";

export interface Route {
  httpMethod: string;
  functionName: string;
  path: string;
  parameters: Array<String>;
<<<<<<< HEAD
  authorizer: string,
  validations ?: ValidationRules | HttpRequestValidations
=======
  authorizer?: { 
		name?: string;
		type: string;
	} | string;
>>>>>>> 45997420
}

export type Routes = Route[];<|MERGE_RESOLUTION|>--- conflicted
+++ resolved
@@ -5,15 +5,11 @@
   functionName: string;
   path: string;
   parameters: Array<String>;
-<<<<<<< HEAD
-  authorizer: string,
-  validations ?: ValidationRules | HttpRequestValidations
-=======
   authorizer?: { 
 		name?: string;
 		type: string;
-	} | string;
->>>>>>> 45997420
+	} | string; 
+  validations ?: ValidationRules | HttpRequestValidations
 }
 
 export type Routes = Route[];